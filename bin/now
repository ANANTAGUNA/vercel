--- conflicted
+++ resolved
@@ -18,14 +18,9 @@
   setTimeout(() => process.exit(code), 1000);
 };
 
-<<<<<<< HEAD
-const commands = new Set(['deploy', 'list', 'ls', 'rm', 'remove']);
+const defaultCommand = 'deploy';
+const commands = new Set([defaultCommand, 'list', 'ls', 'rm', 'remove']);
 const aliases = new Map([['ls', 'list'], ['rm', 'remove']]);
-=======
-const defaultCommand = 'deploy';
-const commands = new Set([defaultCommand, 'list', 'ls']);
-const aliases = new Map([['ls', 'list']]);
->>>>>>> d1fd53b3
 
 let cmd = argv._[0];
 let args = [];
